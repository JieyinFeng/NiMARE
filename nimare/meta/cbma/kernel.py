"""
Methods for estimating thresholded cluster maps from neuroimaging contrasts
(Contrasts) from sets of foci and optional additional information (e.g., sample
size and test statistic values).

NOTE: Currently imagining output from "dataset.get_coordinates" as a DataFrame
of peak coords and sample sizes/statistics (a la Neurosynth).
"""
from __future__ import division
import numpy as np
import nibabel as nib

<<<<<<< HEAD
from nimare.utils import vox2mm
from nilearn.image import resample_to_img, math_img
from .base import KernelEstimator
from .utils import compute_ma, get_ale_kernel, peaks2maps
=======
from ...base import KernelEstimator
from .utils import compute_ma, get_ale_kernel
>>>>>>> 8da798e5

__all__ = ['ALEKernel', 'MKDAKernel', 'KDAKernel', 'Peaks2MapsKernel']


class ALEKernel(KernelEstimator):
    """
    Generate ALE modeled activation images from coordinates and sample size.
    """
    def __init__(self, coordinates, mask):
        self.mask = mask
        self.coordinates = coordinates
        self.fwhm = None
        self.n = None

    def transform(self, ids, fwhm=None, n=None, masked=False):
        """
        Generate ALE modeled activation images for each Contrast in dataset.

        Parameters
        ----------
        fwhm : :obj:`float`, optional
            Full-width half-max for Gaussian kernel, if you want to have a
            constant kernel across Contrasts. Mutually exclusive with ``n``.
        n : :obj:`int`, optional
            Sample size, used to derive FWHM for Gaussian kernel based on
            formulae from Eickhoff et al. (2012). This sample size overwrites
            the Contrast-specific sample sizes in the dataset, in order to hold
            kernel constant across Contrasts. Mutually exclusive with ``fwhm``.

        Returns
        -------
        imgs : :obj:`list` of `nibabel.Nifti1Image`
            A list of modeled activation images (one for each of the Contrasts
            in the input dataset).
        """
        self.fwhm = fwhm
        self.n = n
        if fwhm is not None and n is not None:
            raise ValueError('Only one of fwhm and n may be provided.')

        if not masked:
            mask_data = self.mask.get_data().astype(float)
        else:
            mask_data = self.mask.get_data().astype(np.bool)
        imgs = []
        kernels = {}
        for id_ in ids:
            data = self.coordinates.loc[self.coordinates['id'] == id_]
            ijk = data[['i', 'j', 'k']].values.astype(int)
            if n is not None:
                n_subjects = n
            elif fwhm is None:
                n_subjects = data['n'].astype(float).values[0]

            if fwhm is not None:
                assert np.isfinite(fwhm), 'FWHM must be finite number'
                if fwhm not in kernels.keys():
                    _, kern = get_ale_kernel(self.mask, fwhm=fwhm)
                    kernels[fwhm] = kern
                else:
                    kern = kernels[fwhm]
            else:
                assert np.isfinite(n_subjects), 'Sample size must be finite number'
                if n not in kernels.keys():
                    _, kern = get_ale_kernel(self.mask, n=n_subjects)
                    kernels[n] = kern
                else:
                    kern = kernels[n]
            kernel_data = compute_ma(self.mask.shape, ijk, kern)
            if not masked:
                kernel_data *= mask_data
                img = nib.Nifti1Image(kernel_data, self.mask.affine)
            else:
                img = kernel_data[mask_data]
            imgs.append(img)
        if masked:
            imgs = np.vstack(imgs)

        return imgs


class MKDAKernel(KernelEstimator):
    """
    Generate MKDA modeled activation images from coordinates.
    """
    def __init__(self, coordinates, mask):
        self.mask = mask
        self.coordinates = coordinates
        self.r = None
        self.value = None

    def transform(self, ids, r=10, value=1, masked=False):
        """
        Generate MKDA modeled activation images for each Contrast in dataset.
        For each Contrast, a binary sphere of radius ``r`` is placed around
        each coordinate. Voxels within overlapping regions between proximal
        coordinates are set to 1, rather than the sum.

        Parameters
        ----------
        ids : :obj:`list`
            A list of Contrast IDs for which to generate modeled activation
            images.
        r : :obj:`int`, optional
            Sphere radius, in mm.
        value : :obj:`int`, optional
            Value for sphere.

        Returns
        -------
        imgs : :obj:`list` of :obj:`nibabel.Nifti1Image`
            A list of modeled activation images (one for each of the Contrasts
            in the input dataset).
        """
        self.r = r
        self.value = value
        r = float(r)
        dims = self.mask.shape
        vox_dims = self.mask.header.get_zooms()
        if not masked:
            mask_data = self.mask.get_data()
        else:
            mask_data = self.mask.get_data().astype(np.bool)

        imgs = []
        for id_ in ids:
            data = self.coordinates.loc[self.coordinates['id'] == id_]
            kernel_data = np.zeros(dims)
            for ijk in data[['i', 'j', 'k']].values:
                xx, yy, zz = [slice(-r // vox_dims[i], r // vox_dims[i] + 0.01, 1) for i in range(len(ijk))]
                cube = np.vstack([row.ravel() for row in np.mgrid[xx, yy, zz]])
                sphere = cube[:, np.sum(np.dot(np.diag(vox_dims), cube) ** 2, 0) ** .5 <= r]
                sphere = np.round(sphere.T + ijk)
                idx = (np.min(sphere, 1) >= 0) & (np.max(np.subtract(sphere, dims), 1) <= -1)
                sphere = sphere[idx, :].astype(int)
                kernel_data[tuple(sphere.T)] = value

            if not masked:
                kernel_data *= mask_data
                img = nib.Nifti1Image(kernel_data, self.mask.affine)
            else:
                img = kernel_data[mask_data]
            imgs.append(img)

        if masked:
            imgs = np.vstack(imgs)
        return imgs


class KDAKernel(KernelEstimator):
    """
    Generate KDA modeled activation images from coordinates.
    """
    def __init__(self, coordinates, mask):
        self.mask = mask
        self.coordinates = coordinates
        self.r = None
        self.value = None

    def transform(self, ids, r=6, value=1, masked=False):
        """
        Generate KDA modeled activation images for each Contrast in dataset.
        Differs from MKDA images in that binary spheres are summed together in
        map (i.e., resulting image is not binary if coordinates are close to one
        another).

        Parameters
        ----------
        ids : :obj:`list`
            A list of Contrast IDs for which to generate modeled activation
            images.
        r : :obj:`int`, optional
            Sphere radius, in mm.
        value : :obj:`int`, optional
            Value for sphere.

        Returns
        -------
        imgs : :obj:`list` of :obj:`nibabel.Nifti1Image`
            A list of modeled activation images (one for each of the Contrasts
            in the input dataset).
        """
        self.r = r
        self.value = value
        r = float(r)
        dims = self.mask.shape
        vox_dims = self.mask.header.get_zooms()
        if not masked:
            mask_data = self.mask.get_data()
        else:
            mask_data = self.mask.get_data().astype(np.bool)

        imgs = []
        for id_ in ids:
            data = self.coordinates.loc[self.coordinates['id'] == id_]
            kernel_data = np.zeros(dims)
            for ijk in data[['i', 'j', 'k']].values:
                xx, yy, zz = [slice(-r // vox_dims[i], r // vox_dims[i] + 0.01, 1) for i in range(len(ijk))]
                cube = np.vstack([row.ravel() for row in np.mgrid[xx, yy, zz]])
                sphere = cube[:, np.sum(np.dot(np.diag(vox_dims), cube) ** 2, 0) ** .5 <= r]
                sphere = np.round(sphere.T + ijk)
                idx = (np.min(sphere, 1) >= 0) & (np.max(np.subtract(sphere, dims), 1) <= -1)
                sphere = sphere[idx, :].astype(int)
                kernel_data[tuple(sphere.T)] += value

            if not masked:
                kernel_data *= mask_data
                img = nib.Nifti1Image(kernel_data, self.mask.affine)
            else:
                img = kernel_data[mask_data]
            imgs.append(img)
        if masked:
            imgs = np.vstack(imgs)
        return imgs


class Peaks2MapsKernel(KernelEstimator):
    """
    Generate peaks2maps modeled activation images from coordinates.
    """
    def __init__(self, coordinates, mask):
        self.mask = mask
        self.coordinates = coordinates

    def transform(self, ids, masked=False):
        """
        Generate peaks2maps modeled activation images for each Contrast in dataset.

        Parameters
        ----------
        ids : :obj:`list`
            A list of Contrast IDs for which to generate modeled activation
            images.
        masked : :obj:`boolean`
            Whether to mask the maps generated by peaks2maps

        Returns
        -------
        imgs : :obj:`list` of :obj:`nibabel.Nifti1Image`
            A list of modeled activation images (one for each of the Contrasts
            in the input dataset).
        """
        coordinates_list = []
        for id_ in ids:
            data = self.coordinates.loc[self.coordinates['id'] == id_]
            mm_coords = []
            for coord in data[['i', 'j', 'k']].values:
                mm_coords.append(vox2mm(coord, self.mask.affine))
            coordinates_list.append(mm_coords)

        imgs = peaks2maps(coordinates_list, skip_out_of_bounds=True)

        resampled_imgs = []
        for img in imgs:
            resampled_imgs.append(resample_to_img(img, self.mask))

        if masked:
            masked_images = []
            for img in resampled_imgs:
                masked_images.append(math_img('map*mask', map=img, mask=self.mask))
            return masked_images

        return resampled_imgs<|MERGE_RESOLUTION|>--- conflicted
+++ resolved
@@ -10,15 +10,10 @@
 import numpy as np
 import nibabel as nib
 
-<<<<<<< HEAD
 from nimare.utils import vox2mm
 from nilearn.image import resample_to_img, math_img
-from .base import KernelEstimator
+from ...base import KernelEstimator
 from .utils import compute_ma, get_ale_kernel, peaks2maps
-=======
-from ...base import KernelEstimator
-from .utils import compute_ma, get_ale_kernel
->>>>>>> 8da798e5
 
 __all__ = ['ALEKernel', 'MKDAKernel', 'KDAKernel', 'Peaks2MapsKernel']
 
