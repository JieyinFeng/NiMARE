--- conflicted
+++ resolved
@@ -11,12 +11,7 @@
 from statsmodels.sandbox.stats.multicomp import multipletests
 
 from .kernel import MKDAKernel, KDAKernel
-<<<<<<< HEAD
-from ..base import MetaResult
-from ...stats import one_way, two_way
-=======
 from ...base import MetaResult, CBMAEstimator
->>>>>>> 54270bf7
 from ...utils import vox2mm, null_to_p, p_to_z
 from ...due import due, Doi
 
